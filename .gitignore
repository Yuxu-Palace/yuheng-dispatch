# Local
.DS_Store
*.local
*.log*

# Dist
node_modules
storybook-static
<<<<<<< HEAD
=======

# IDE
.vscode/*
!.vscode/extensions.json
!.vscode/settings.json
.idea
>>>>>>> 72ad533f
<|MERGE_RESOLUTION|>--- conflicted
+++ resolved
@@ -5,13 +5,4 @@
 
 # Dist
 node_modules
-storybook-static
-<<<<<<< HEAD
-=======
-
-# IDE
-.vscode/*
-!.vscode/extensions.json
-!.vscode/settings.json
-.idea
->>>>>>> 72ad533f
+storybook-static