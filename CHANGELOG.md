--- conflicted
+++ resolved
@@ -1,20 +1,22 @@
-<<<<<<< HEAD
 ## [v0.2.0-beta.0] - 2025-12-26
 
 ### ✨ Features
 - fix: 删除 npm 自动发布 & 开发链路减少 alpha ([#26](https://github.com/Yuxu-Palace/yuheng-dispatch/pull/26))
 
 
+
+## [v0.1.2] - 2025-12-09
+
+### 📝 Changes
+- Beta ([#25](https://github.com/Yuxu-Palace/yuheng-dispatch/pull/25))
+
+
+
 ## [v0.1.2-beta.0] - 2025-12-09
 
 ### 📝 Changes
 - Alpha ([#24](https://github.com/Yuxu-Palace/yuheng-dispatch/pull/24))
-=======
-## [v0.1.2] - 2025-12-09
 
-### 📝 Changes
-- Beta ([#25](https://github.com/Yuxu-Palace/yuheng-dispatch/pull/25))
->>>>>>> 741e0d90
 
 
 ## [v0.1.2-alpha.0] - 2025-12-09
